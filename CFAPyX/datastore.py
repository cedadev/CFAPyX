from xarray.backends import ( 
    NetCDF4DataStore
)

from xarray.core.utils import FrozenDict
from xarray.core import indexing
from xarray.coding.variables import pop_to

from xarray.core.variable import Variable

import xarray


import netCDF4
import numpy as np
import os

from CFAPyX.utils import _ensure_fill_value_valid
from CFAPyX.fragmentarray import FragmentArrayWrapper
from CFAPyX.decoder import get_fragment_shapes, get_fragment_positions

from CFAPyX.group import CFAGroupWrapper


xarray_subs = {
    'file:///':'/'
}

class CFADataStore(NetCDF4DataStore):
    """
    DataStore container for the CFA-netCDF loaded file. Contains all unpacking routines directly 
    related to the specific variables and attributes, but uses CFAPyX.utils for some of the aggregation
    metadata decoding.
    """

    def _acquire(self, needs_lock=True):
        """
        Fetch the global or group dataset from the Datastore Caching Manager (NetCDF4)
        """
        with self._manager.acquire_context(needs_lock) as root:
            ds = CFAGroupWrapper.open(root, self._group, self._mode)

        self.conventions = ds.Conventions

        return ds
    
    @property
    def conventions(self):
        return self._conventions
    
    @conventions.setter
    def conventions(self, value):
        self._conventions = value

    def get_variables(self):
        """
        Fetch the netCDF4.Dataset variables and perform some CFA decoding if necessary.
<<<<<<< HEAD
        .. Note:: 
        
            ``ds`` is now a ``CFAGroupWrapper`` object from ``CFAPyX.group`` which has flattened 
            the group structure and allows fetching of variables and attributes from the whole group tree
            from which a specific group may inherit.
=======

        ``ds`` is now a ``GroupedDatasetWrapper`` object from ``CFAPyX.group`` which has flattened 
        the group structure and allows fetching of variables and attributes from the whole group tree
        from which a specific group may inherit.
>>>>>>> aaefa6af

        :returns:       A ``FrozenDict`` Xarray object of the names of all variables, and methods to fetch those
                        variables, depending on if those variables are standard NetCDF4 or CFA Aggregated variables.
        """

        xarray_vars = {}
        r = {} # Real size of dimensions for aggregated variables.

        if not self.decode_cfa:
            return FrozenDict(
                (k, self.open_variable(k, v, r)) for k, v in self.ds.variables.items()
            )

        ## Proceed with decoding CFA content.

        if not hasattr(self, '_decoded_cfa'):
            self.perform_decoding()

        standardised_terms = (
            "cfa_location",
            "cfa_file",
            "cfa_address",
            "cfa_format"
        )

        ## Decide which dimensions and variables can be ignored when constructing the CFA Dataset.


        ## Obtain the list of fragmented dimensions and their real sizes.
        for dimension in self.ds.dimensions.keys():
            if 'f_' in dimension and '_loc' not in dimension:
                real_dim = dimension.replace('f_','')
                r[real_dim] = self.ds.dimensions[real_dim].size

        ## Ignore variables in the set of standardised terms.
        for avar in self.ds.variables.keys():
            cfa = False
            ## CF-Compliant method of identifying aggregated variables.
            if hasattr(self.ds.variables[avar], 'aggregated_dimensions'):
                cfa = True

            if avar not in standardised_terms:
                xarray_vars[avar] = (self.ds.variables[avar], cfa)

        return FrozenDict(
            (k, self.open_variable(k, v, r)) for k, v in xarray_vars.items()
        )

    def get_attrs(self):
        """
        Produce the FrozenDict of attributes from the ``NetCDF4.Dataset`` or ``CFAGroupWrapper`` in 
        the case of using a group or nested group tree.
        """
        return FrozenDict((k, self.ds.getncattr(k)) for k in self.ds.ncattrs())

    @property
    def active_options(self):
        """Property of the datastore that relates private option variables to the standard ``active_options`` parameter."""
        return {
            'use_active': self._use_active,
        }
    
    @property
    def is_active(self):
        if hasattr(self, '_use_active'):
            return self._use_active
        return False
    
    @active_options.setter
    def active_options(self, value):
        self._set_active_options(**value)

    def _set_active_options(self, use_active=False):
        self._use_active = use_active

    @property
    def cfa_options(self):
        """Property of the datastore that relates private option variables to the standard ``cfa_options`` parameter."""
        return {
            'substitutions': self._substitutions,
            'decode_cfa': self._decode_cfa
        }

    @cfa_options.setter
    def cfa_options(self, value):
        self._set_cfa_options(**value)

    def _set_cfa_options(
            self, 
            substitutions=None, 
            decode_cfa=True
        ):
        """
        Method to set cfa options.

        :param substitutions:           (dict) Set of provided substitutions to Xarray, following the CFA 
                                        conventions on substitutions.

        :param decode_cfa:              (bool) Optional setting to disable CFA decoding in some cases, default
                                        is True.
        """

        self._substitutions = substitutions
        self._decode_cfa    = decode_cfa

    @property
    def decoded_cfa(self):
        return self._decoded_cfa
    
    def has_decoded_cfa(self):
        self._decoded_cfa = True

    def open_variable(self, name: str, var, real_agg_dims):
        """
        Open a CFA-netCDF variable as either a standard NetCDF4 Datastore variable or as a
        CFA aggregated variable which requires additional decoding.

        :param name:        (str) A named NetCDF4 variable.

        :param var:         (obj) The NetCDF4.Variable object or a tuple with the contents
                            ``(NetCDF4.Variable, cfa)`` where ``cfa`` is a bool that determines
                            if the variable is a CFA or standard variable.

        :param real_agg_dims:       (dict) Named fragment dimensions with their corresponding sizes in 
                                    array space.

        :returns:       The variable object opened as either a standard store variable or CFA aggregated variable.
        """
        if type(var) == tuple:
            if var[1] and self.decode_cfa:
                variable = self.open_cfa_variable(name, var[0], real_agg_dims)
            else:
                variable = self.open_store_variable(name, var[0])
        else:
            variable = self.open_store_variable(name, var)
        return variable

    def open_cfa_variable(self, name: str, var, real_agg_dims):
        """
        Open a CFA Aggregated variable with the correct parameters to create an Xarray ``Variable`` instance.

        :param name:        (str) A named NetCDF4 variable.

        :param var:         (obj) The NetCDF4.Variable object or a tuple with the contents
                            ``(NetCDF4.Variable, cfa)`` where ``cfa`` is a bool that determines
                            if the variable is a CFA or standard variable.

        :param real_agg_dims:       (dict) Named fragment dimensions with their corresponding sizes in 
                                    array space.

        :returns:           An xarray ``Variable`` instance constructed from the attributes provided here, and
                            data provided by a ``FragmentArrayWrapper`` which is indexed by Xarray's ``LazilyIndexedArray`` class.
        """

        ## Array Metadata
        dimensions  = tuple(real_agg_dims.keys())
        ndim        = len(dimensions)
        array_shape = tuple(real_agg_dims.values())

        if hasattr(var, 'units'):
            units = getattr(var, 'units')
        else:
            units = ''

        ## Get non-aggregated attributes.
        attributes = {}
        for k in var.ncattrs():
            if 'aggregated' not in k:
                attributes[k] = var.getncattr(k) 

        ## Array-like object 
        data = indexing.LazilyIndexedArray(
            FragmentArrayWrapper(
                self._fragment_array_shape,
                self._fragment_info,
                ndim=ndim,
                shape=array_shape,
                units=units,
                dtype=var.dtype,
                cfa_options=self.cfa_options,
                active_options=self.active_options,
            ))
            
        encoding = {}
        if isinstance(var.datatype, netCDF4.EnumType):
            encoding["dtype"] = np.dtype(
                data.dtype,
                metadata={
                    "enum": var.datatype.enum_dict,
                    "enum_name": var.datatype.name,
                },
            )
        else:
            encoding["dtype"] = var.dtype
        _ensure_fill_value_valid(data, attributes)
        # netCDF4 specific encoding; save _FillValue for later
        filters = var.filters()
        if filters is not None:
            encoding.update(filters)
        chunking = var.chunking()
        if chunking is not None:
            if chunking == "contiguous":
                encoding["contiguous"] = True
                encoding["chunksizes"] = None
            else:
                encoding["contiguous"] = False
                encoding["chunksizes"] = tuple(chunking)
                encoding["preferred_chunks"] = dict(zip(var.dimensions, chunking))
        # TODO: figure out how to round-trip "endian-ness" without raising
        # warnings from netCDF4
        # encoding['endian'] = var.endian()
        pop_to(attributes, encoding, "least_significant_digit")
        # save source so __repr__ can detect if it's local or not
        encoding["source"] = self._filename
        encoding["original_shape"] = data.shape

        v = Variable(dimensions, data, attributes, encoding)
        return v

<<<<<<< HEAD
    def _perform_decoding(self, location, address, file, cformat, term, substitutions=None):
        aggregated_data = {}
=======
    def _perform_decoding(self, shape, address, location, value=None, cformat=None, substitutions=None, shape_label='shape'):
        """
        Private method for performing the decoding of the standard ``fragment array variables``. Any 
        convention version-specific adjustments should be made prior to decoding with this function, namely
        in the public method of the same name.

        :param shape:       (obj) The integer-valued ``shape`` fragment array variable defines the shape of each fragment's
                            data in its canonical form. CF-1.12 section 2.8.1

        :param address:     (obj) The ``address`` fragment array variable, that may have any data type, defines how to find
                            each fragment within its fragment dataset. CF-1.12 section 2.8.1

        :param location:    (obj) The string-valued ``location`` fragment array variable defines the locations of fragment 
                            datasets using Uniform Resource Identifiers (URIs). CF-1.12 section 2.8.1

        :param value:       (obj) *Optional* unique data value to fill a fragment array where the data values within the fragment
                            are all the same.
>>>>>>> aaefa6af

        :param cformat:     (str) *Optional* ``format`` argument if provided by the CFA-netCDF or cfa-options parameters.
                            CFA-0.6.2

        :param substitutions:

        :returns:       (fragment_info) A dictionary of fragment metadata where each key is the coordinates of a fragment in index space and the value
                        is a dictionary of the attributes specific to that fragment.

        """
        
        fragment_info = {}

        # Shape of the `shape` fragment array variable.
        ndim = shape.shape[0]

        # Extract non-padded fragment sizes per dimension.
        fragment_size_per_dim = [i.compressed().tolist() for i in shape]

        # Derive the total shape of the fragment array in all fragmented dimensions.
        fragment_array_shape    = [sum(fsize) for fsize in fragment_size_per_dim]

        # Obtain the positions of each fragment in index space.
        fragment_positions = get_fragment_positions(fragment_size_per_dim)

        # Obtain the corresponding shape of each indexed fragment.
        fragment_shapes    = get_fragment_shapes(fragment_size_per_dim)

        if value is not None:
            # --------------------------------------------------------
            # This fragment contains a constant value, not file
            # locations.
            # --------------------------------------------------------
            fragment_array_shape = value.shape
            fragment_info = {
                frag_pos: {
                    "shape": frag_shape,
                    "fill_value": value[frag_pos].item(),
                    "format": "full",
                }
                for frag_pos, frag_shape in zip(fragment_positions, fragment_shapes)
            }
        else:

            # Old way of getting rid of a single non-fragmented dimension tagged on at the end?
            """
            extra_dimension = file.ndim > ndim
            if extra_dimension:
                # There is an extra non-fragment dimension
                fragment_shape = file.shape[:-1]
            else:
                fragment_shape = file.shape
            """
            constructor_shape = shape.shape #?

            if not address.ndim: # Scalar address
                addr    = address.getValue()
                adtype  = np.array(addr).dtype
                address = np.full(constructor_shape, addr, dtype=adtype)

            if cformat:
                if not cformat.ndim: #
                    cft = cformat.getValue()
                    npdtype = np.array(cft).dtype
                    cformat = np.full(constructor_shape, cft, dtype=npdtype)

            for frag_pos, frag_shape in zip(fragment_positions, fragment_shapes):
                fragment_info[frag_pos] = {
                    "shape"    : frag_shape,
                    "location" : location[frag_pos], # Not as easy as this to index the location/address/cformats in their present shapes.
                    "address"  : address[frag_pos]
                }
                if cformat:
                    fragment_info[frag_pos]["format"] = cformat[frag_pos]

            # Apply string substitutions to the fragment filenames
            if substitutions:
                for value in fragment_info.values():
                    for base, sub in substitutions.items():
                        value["location"] = value["location"].replace(base, sub)

        self._fragment_info = fragment_info
        self._fragment_array_shape = fragment_array_shape
        self.has_decoded_cfa()

    def perform_decoding(self):
        """
        Public method ``perform_decoding`` involves extracting the aggregated information 
        parameters and assembling the required information for actual decoding.
        """

        # Identify variable names from the aggregation variable in question, rather than relying on hardcoded values.

        cformat = None
        try:
            if 'CFA-0.6.2' in self.conventions:
                shape        = self.ds.variables['cfa_location']
                location     = self.ds.variables['cfa_file']
                cformat      = self.ds.variables['cfa_format']
            else: # Default to CF-1.12
                shape        = self.ds.variables['cfa_shape']
                location     = self.ds.variables['cfa_location']
            address      = self.ds.variables['cfa_address']
        except:
            raise ValueError(
                f"Unable to locate CFA Decoding instructions with conventions: {self.conventions}"
            )

<<<<<<< HEAD
        fragment_shape, aggregated_data = self._perform_decoding(location, address, file, cformat, term=None, substitutions=xarray_subs)

        self._decoded_cfa = {
            'fragment_shape': fragment_shape,
            'aggregated_data': aggregated_data
        }
=======
        self._perform_decoding(shape, address, location, cformat=cformat, value=None, substitutions=xarray_subs)
>>>>>>> aaefa6af
<|MERGE_RESOLUTION|>--- conflicted
+++ resolved
@@ -55,18 +55,10 @@
     def get_variables(self):
         """
         Fetch the netCDF4.Dataset variables and perform some CFA decoding if necessary.
-<<<<<<< HEAD
-        .. Note:: 
-        
-            ``ds`` is now a ``CFAGroupWrapper`` object from ``CFAPyX.group`` which has flattened 
-            the group structure and allows fetching of variables and attributes from the whole group tree
-            from which a specific group may inherit.
-=======
 
         ``ds`` is now a ``GroupedDatasetWrapper`` object from ``CFAPyX.group`` which has flattened 
         the group structure and allows fetching of variables and attributes from the whole group tree
         from which a specific group may inherit.
->>>>>>> aaefa6af
 
         :returns:       A ``FrozenDict`` Xarray object of the names of all variables, and methods to fetch those
                         variables, depending on if those variables are standard NetCDF4 or CFA Aggregated variables.
@@ -286,10 +278,6 @@
         v = Variable(dimensions, data, attributes, encoding)
         return v
 
-<<<<<<< HEAD
-    def _perform_decoding(self, location, address, file, cformat, term, substitutions=None):
-        aggregated_data = {}
-=======
     def _perform_decoding(self, shape, address, location, value=None, cformat=None, substitutions=None, shape_label='shape'):
         """
         Private method for performing the decoding of the standard ``fragment array variables``. Any 
@@ -307,7 +295,6 @@
 
         :param value:       (obj) *Optional* unique data value to fill a fragment array where the data values within the fragment
                             are all the same.
->>>>>>> aaefa6af
 
         :param cformat:     (str) *Optional* ``format`` argument if provided by the CFA-netCDF or cfa-options parameters.
                             CFA-0.6.2
@@ -416,13 +403,4 @@
                 f"Unable to locate CFA Decoding instructions with conventions: {self.conventions}"
             )
 
-<<<<<<< HEAD
-        fragment_shape, aggregated_data = self._perform_decoding(location, address, file, cformat, term=None, substitutions=xarray_subs)
-
-        self._decoded_cfa = {
-            'fragment_shape': fragment_shape,
-            'aggregated_data': aggregated_data
-        }
-=======
-        self._perform_decoding(shape, address, location, cformat=cformat, value=None, substitutions=xarray_subs)
->>>>>>> aaefa6af
+        self._perform_decoding(shape, address, location, cformat=cformat, value=None, substitutions=xarray_subs)