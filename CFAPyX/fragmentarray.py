--- conflicted
+++ resolved
@@ -5,13 +5,9 @@
 VERSION = 1.0
 
 from CFAPyX.utils import OneOrMoreList
-<<<<<<< HEAD
-from CFAPyX.decoder import fragment_shapes, fragment_descriptors
-from XarrayActive import DaskActiveArray
-=======
 from CFAPyX.decoder import get_nfrags_per_dim, fragment_descriptors
-from CFAPyX.active import CFAActiveArray
->>>>>>> aaefa6af
+
+#from XarrayActive import DaskActiveArray
 
 import dask.array as da
 from dask.array.core import getter
@@ -25,11 +21,7 @@
 
 class FragmentArrayWrapper():
 
-<<<<<<< HEAD
-    def __init__(self, decoded_cfa, ndim, shape, units, dtype, cfa_options=None, active_options=None):
-=======
     def __init__(self, fragment_info, fragment_array_shape, ndim, shape, units, dtype, cfa_options=None):
->>>>>>> aaefa6af
 
         self.fragment_info = fragment_info
         self.fragment_array_shape  = fragment_array_shape
@@ -138,13 +130,10 @@
             fragment_array_shape = self.fragment_array_shape,
             fragment_info = fragment_info,
             ndim=self.ndim,
-<<<<<<< HEAD
-            dtype=np.dtype(np.float64)
-=======
             dtype=np.dtype(np.float64),
             explicit_shapes = None
->>>>>>> aaefa6af
         )
+
 
         # dict of array-like objects to pass to the dask Array constructor.
         dsk = {}
@@ -168,20 +157,14 @@
 
             key = f"{fragment.__class__.__name__}-{tokenize(fragment)}"
             dsk[key] = fragment
-<<<<<<< HEAD
-            dsk[name + fragment_location] = (
-                fragment_getter,
-=======
             dsk[name + fragment_position] = (
-                getter, # From dask docs
->>>>>>> aaefa6af
+                getter, # From dask docs - replaces fragment_getter
                 key,
                 f_indices,
                 False,
                 getattr(fragment, "_lock", False) # Check version cf-python
             )
 
-<<<<<<< HEAD
         if self._use_active:
             darr = DaskActiveArray(dsk, name[0], chunks=fsizes_per_dim, dtype=dtype)
         else:
@@ -200,9 +183,6 @@
     # Don't need the lock here anymore.
     a.set_extent(b)
     return a
-=======
-        return CFAActiveArray(dsk, name[0], chunks=nfrags_per_dim, dtype=dtype)
->>>>>>> aaefa6af
 
 def get_fragment_wrapper(format, **kwargs):
     if format == 'nc':
@@ -212,7 +192,6 @@
             f"Fragment type '{format}' not supported"
         )
 
-<<<<<<< HEAD
 # Private class to hold all CFA-specific Active routines.
 class _ActiveFragment:
     def __init__(self, *args, **kwargs):
@@ -226,11 +205,6 @@
         size = 1
         for i in axis:
             size *= self.shape[i]
-=======
-class FragmentWrapper():
-
-    description = "Wrapper class for individual Fragment retrievals. May incorporate Active Storage routines as applicable methods called via Dask."
->>>>>>> aaefa6af
 
         arr = np.array(self)
         if skipna:
